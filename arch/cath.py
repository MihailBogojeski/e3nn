--- conflicted
+++ resolved
@@ -107,11 +107,7 @@
             self.layers += [
                 nn.Conv3d(channels[i], channels[i + 1],
                           kernel_size=size,
-<<<<<<< HEAD
                           padding=size // 2,
-=======
-                          padding=size//2,
->>>>>>> 987c853a
                           stride=stride if i == 0 else 1,
                           bias=False),
                 nn.BatchNorm3d(channels[i + 1])]
@@ -342,7 +338,6 @@
 
 
 class ResNet34(ResNet):
-<<<<<<< HEAD
     def __init__(self, n_output, size, dense_dropout_p=0.5):
 
         features = [[ [16]],
@@ -377,13 +372,6 @@
         global OuterBlock
         OuterBlock = partial(OuterBlock,
                              res_block=ResBlock)
-=======
-    def __init__(self, n_output):
-        features = [[16] * 3,
-                    [32] * 4,
-                    [64] * 6,
-                    [128] * 3]
->>>>>>> 987c853a
         super().__init__(
             OuterBlock(1,                   features[0], size=7),
             OuterBlock(features[0][-1][-1], features[1], size=size, stride=2),
@@ -396,7 +384,6 @@
 
 
 class SE3Net(ResNet):
-<<<<<<< HEAD
     def __init__(self, res_block, n_output, size,
                  capsule_dropout_p=0.1, dense_dropout_p=0.5,
                  downsample_by_pooling=False):
@@ -408,15 +395,6 @@
                     [[(256,)]]]
 
         common_params = {
-=======
-    def __init__(self, n_output, size, block):
-        features = [[(4,  4,  4,  4)] * 1,  # 64 channels
-                    [(4,  4,  4,  4)] * 1,  # 64 channels
-                    [(8,  8,  8,  8)] * 1,  # 128 channels
-                    [(16, 16, 16, 16)] * 1,  # 256 channels
-                    [(256,)]]
-        params = {
->>>>>>> 987c853a
             'radial_window_dict': {
                 'radial_window_fct': basis_kernels.gaussian_window_fct_convenience_wrapper,
                 'radial_window_fct_kwargs': {'mode': 'compromise',
@@ -444,7 +422,6 @@
             nn.Linear(features[4][-1][-1][0], n_output))
 
 class SE3ResNet34(ResNet):
-<<<<<<< HEAD
     def __init__(self, res_block, n_output, size,
                  capsule_dropout_p=0.1, dense_dropout_p=0.5,
                  downsample_by_pooling=False):
@@ -454,14 +431,6 @@
                     [[(16, 16, 16, 16)] * 2] * 6,  # 256 channels
                     [[(32, 32, 32, 32)] * 2] * 2 + [[(32, 32, 32, 32), (512, 0, 0, 0)]]]  # 512 channels
         common_params = {
-=======
-    def __init__(self, n_output, size):
-        features = [[(4,  4,  4,  4)] * 2 + [(6, 6, 6, 6)],  # 64 channels
-                    [(8,  8,  8,  8)] * 4,  # 64 channels
-                    [(16, 16, 16, 16)] * 4,  # 128 channels
-                    [(32, 32, 32, 32)] * 3 + [(256, 0, 0, 0)]]  # 256 channels
-        params = {
->>>>>>> 987c853a
             'radial_window_dict': {
                 'radial_window_fct': basis_kernels.gaussian_window_fct_convenience_wrapper,
                 'radial_window_fct_kwargs': {'mode': 'compromise',
@@ -470,7 +439,6 @@
             'batch_norm_momentum': 0.01,
             'batch_norm_mode': 'maximum',   # STILL OPEN TO TEST
             'batch_norm_before_conv': True,
-<<<<<<< HEAD
             # TODO: probability needs to be adapted to capsule order
             'capsule_dropout_p': capsule_dropout_p, # drop probability of whole capsules
             'downsample_by_pooling': downsample_by_pooling,
@@ -510,21 +478,6 @@
             # TODO: probability needs to be adapted to capsule order
             'capsule_dropout_p': capsule_dropout_p,  # drop probability of whole capsules
             'downsample_by_pooling': downsample_by_pooling,
-=======
-
-
-
-            # needs to be added to other network types
-            # needs to be settable as command line parameter
-            # probability needs to be adapted to capsule order
-            # needs to be implemented for NormActivation blocks
-            'p_drop': .1,  # drop probability of whole capsules
-
-
-
-            'block': partial(GatedBlock,
-                             activation=(F.relu, F.sigmoid))
->>>>>>> 987c853a
         }
         global OuterBlock
         OuterBlock = partial(OuterBlock,
@@ -536,7 +489,6 @@
             OuterBlock(features[2][-1][-1], features[3], size=size, stride=2),
             OuterBlock(features[3][-1][-1], features[4], size=size, stride=2),
             AvgSpacial(),
-<<<<<<< HEAD
             nn.Dropout(p=dense_dropout_p, inplace=True) if dense_dropout_p is not None else None,
             nn.Linear(features[4][-1][-1][0], n_output))
 
@@ -588,34 +540,6 @@
                              dense_dropout_p=0.5,
                              capsule_dropout_p=0.1,
                              res_block=SE3GatedResBlock)
-=======
-            nn.Dropout(p=0.5, inplace=True),
-            nn.Linear(features[3][-1][0], n_output))
-
-
-model_classes = {"resnet34": ResNet34,
-                 "se3resnet34_k3": partial(SE3ResNet34, size=3),
-                 "se3resnet34_k5": partial(SE3ResNet34, size=5),
-                 "se3net_k3_gated": partial(SE3Net, size=3,
-                                            block=partial(GatedBlock,
-                                                          activation=(F.relu, F.sigmoid))),
-                 "se3net_k5_gated": partial(SE3Net, size=5,
-                                            block=partial(GatedBlock,
-                                                          activation=(F.relu, F.sigmoid))),
-                 "se3net_k7_gated": partial(SE3Net, size=7,
-                                            block=partial(GatedBlock,
-                                                          activation=(F.relu, F.sigmoid))),
-                 "se3net_k5_norm":  partial(SE3Net, size=5,
-                                            block=partial(NormBlock,
-                                                          activation=F.relu,
-                                                          activation_bias_min=0.5,
-                                                          activation_bias_max=2.0)),
-                 "se3net_k7_norm":  partial(SE3Net, size=7,
-                                            block=partial(NormBlock,
-                                                          activation=F.relu,
-                                                          activation_bias_min=0.5,
-                                                          activation_bias_max=2.0))
->>>>>>> 987c853a
                  }
 
 
@@ -661,13 +585,10 @@
     if torch.cuda.is_available():
         model.cuda()
 
-<<<<<<< HEAD
     print(model)
 
     print("The model contains {} parameters".format(sum(p.numel() for p in model.parameters() if p.requires_grad)))
 
-=======
->>>>>>> 987c853a
     # split up parameters into groups, named_parameters() returns tupels ('name', parameter)
     # each group gets its own regularization gain
     convLayers = [m for m in model.modules()
@@ -765,11 +686,7 @@
                 losses = torch.nn.functional.cross_entropy(out, y, reduce=False)
                 loss = losses.mean()
                 loss.backward()
-<<<<<<< HEAD
-                if batch_idx%args.batchsize_multiplier == args.batchsize_multiplier-1:
-=======
-                if batch_idx % args.batchsize_multiplyer == args.batchsize_multiplyer-1:
->>>>>>> 987c853a
+                if batch_idx % args.batchsize_multiplier == args.batchsize_multiplier-1:
                     optimizer.step()
                     optimizer.zero_grad()
 
