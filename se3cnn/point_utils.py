import torch

def difference_matrix(geometry):
    ri = geometry.unsqueeze(-2)  # [N, 1, 3]
    rj = geometry.unsqueeze(-3)  # [1, N, 3]
    rij = ri - rj  # [N, N, 3]
    return rij

<<<<<<< HEAD
def relative_mask(mask):
    return torch.einsum('ti,tj->tij', (mask, mask))
=======
def get_relative_mask(mask):
    return torch.einsum('ti,tj->tij', (mask, mask))

def neighbor_difference_matrix(neighbors, geometry):
    N, K = neighbors.shape[-2:]
    ri = geometry[..., neighbors, :]  # [N, K, 3]
    rj = geometry[..., torch.arange(N), :].unsqueeze(-2)  # [N, 1, 3]
    rij = ri - rj  # [N, K, 3]
    return rij
    
def neighbor_feature_matrix(neighbors, features):
    """
    Args:
       neighbors: LongTensor of [batch, points, neighbors]
       features: FloatTensor of [batch, channel, points]
    
    Returns:
       neighbor_features: FloatTensor of [batch, channel, points, neighbors]
    """
    if len(features.shape) == 3:  # Has batch dimension
        features = torch.transpose(features, 0, 1)
    neighbor_features = features[..., neighbors]  # [C, N, K] or [C, B, N, K]
    if len(features.shape) == 3:  # Has batch dimension
        neighbor_features = torch.transpose(neighbor_features, 0, 1)
    return neighbor_features
>>>>>>> 83994f95
<|MERGE_RESOLUTION|>--- conflicted
+++ resolved
@@ -1,4 +1,5 @@
 import torch
+
 
 def difference_matrix(geometry):
     ri = geometry.unsqueeze(-2)  # [N, 1, 3]
@@ -6,12 +7,10 @@
     rij = ri - rj  # [N, N, 3]
     return rij
 
-<<<<<<< HEAD
+
 def relative_mask(mask):
     return torch.einsum('ti,tj->tij', (mask, mask))
-=======
-def get_relative_mask(mask):
-    return torch.einsum('ti,tj->tij', (mask, mask))
+
 
 def neighbor_difference_matrix(neighbors, geometry):
     N, K = neighbors.shape[-2:]
@@ -19,6 +18,7 @@
     rj = geometry[..., torch.arange(N), :].unsqueeze(-2)  # [N, 1, 3]
     rij = ri - rj  # [N, K, 3]
     return rij
+
     
 def neighbor_feature_matrix(neighbors, features):
     """
@@ -34,5 +34,4 @@
     neighbor_features = features[..., neighbors]  # [C, N, K] or [C, B, N, K]
     if len(features.shape) == 3:  # Has batch dimension
         neighbor_features = torch.transpose(neighbor_features, 0, 1)
-    return neighbor_features
->>>>>>> 83994f95
+    return neighbor_features